module github.com/l50/goutils/v2

go 1.21

require (
	github.com/bitfield/script v0.22.0
	github.com/cavaliergopher/grab/v3 v3.0.1
	github.com/chromedp/cdproto v0.0.0-20231205062650-00455a960d61
	github.com/chromedp/chromedp v0.9.3
	github.com/fatih/color v1.16.0
	github.com/glendc/go-external-ip v0.1.0
	github.com/go-git/go-git/v5 v5.11.0
	github.com/magefile/mage v1.15.0
	github.com/mattn/go-isatty v0.0.20
	github.com/otiai10/copy v1.14.0
	github.com/samber/slog-multi v1.0.2
	github.com/spf13/afero v1.11.0
	github.com/stretchr/testify v1.8.4
	github.com/tidwall/gjson v1.17.0
)

require (
	dario.cat/mergo v1.0.0 // indirect
	github.com/Microsoft/go-winio v0.6.1 // indirect
	github.com/ProtonMail/go-crypto v0.0.0-20230923063757-afb1ddc0824c // indirect
	github.com/chromedp/sysutil v1.0.0 // indirect
	github.com/cloudflare/circl v1.3.7 // indirect
	github.com/cyphar/filepath-securejoin v0.2.4 // indirect
	github.com/davecgh/go-spew v1.1.1 // indirect
	github.com/emirpasic/gods v1.18.1 // indirect
	github.com/go-git/gcfg v1.5.1-0.20230307220236-3a3c6141e376 // indirect
	github.com/go-git/go-billy/v5 v5.5.0 // indirect
	github.com/gobwas/httphead v0.1.0 // indirect
	github.com/gobwas/pool v0.2.1 // indirect
	github.com/gobwas/ws v1.3.1 // indirect
	github.com/golang/groupcache v0.0.0-20210331224755-41bb18bfe9da // indirect
	github.com/itchyny/gojq v0.12.14 // indirect
	github.com/itchyny/timefmt-go v0.1.5 // indirect
	github.com/jbenet/go-context v0.0.0-20150711004518-d14ea06fba99 // indirect
	github.com/josharian/intern v1.0.0 // indirect
	github.com/kevinburke/ssh_config v1.2.0 // indirect
	github.com/mailru/easyjson v0.7.7 // indirect
	github.com/mattn/go-colorable v0.1.13 // indirect
	github.com/pjbgf/sha1cd v0.3.0 // indirect
	github.com/pmezard/go-difflib v1.0.0 // indirect
	github.com/samber/lo v1.39.0 // indirect
	github.com/sergi/go-diff v1.3.1 // indirect
	github.com/skeema/knownhosts v1.2.1 // indirect
	github.com/stretchr/objx v0.5.1 // indirect
	github.com/tidwall/match v1.1.1 // indirect
	github.com/tidwall/pretty v1.2.1 // indirect
	github.com/xanzy/ssh-agent v0.3.3 // indirect
	golang.org/x/crypto v0.17.0 // indirect
	golang.org/x/exp v0.0.0-20231214170342-aacd6d4b4611 // indirect
	golang.org/x/mod v0.14.0 // indirect
	golang.org/x/net v0.19.0 // indirect
	golang.org/x/sys v0.16.0 // indirect
	golang.org/x/sync v0.6.0 // indirect
<<<<<<< HEAD
	golang.org/x/sys v0.16.0 // indirect
=======
>>>>>>> b9cbf24f
	golang.org/x/text v0.14.0 // indirect
	golang.org/x/tools v0.16.1 // indirect
	gopkg.in/warnings.v0 v0.1.2 // indirect
	gopkg.in/yaml.v3 v3.0.1 // indirect
	mvdan.cc/sh/v3 v3.7.0 // indirect
)<|MERGE_RESOLUTION|>--- conflicted
+++ resolved
@@ -56,10 +56,6 @@
 	golang.org/x/net v0.19.0 // indirect
 	golang.org/x/sys v0.16.0 // indirect
 	golang.org/x/sync v0.6.0 // indirect
-<<<<<<< HEAD
-	golang.org/x/sys v0.16.0 // indirect
-=======
->>>>>>> b9cbf24f
 	golang.org/x/text v0.14.0 // indirect
 	golang.org/x/tools v0.16.1 // indirect
 	gopkg.in/warnings.v0 v0.1.2 // indirect
