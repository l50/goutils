--- conflicted
+++ resolved
@@ -29,10 +29,7 @@
 require (
 	github.com/AdaLogics/go-fuzz-headers v0.0.0-20230811130428-ced1acdcaa24 // indirect
 	github.com/MakeNowJust/heredoc v1.0.0 // indirect
-<<<<<<< HEAD
 	github.com/MakeNowJust/heredoc/v2 v2.0.1 // indirect
-=======
->>>>>>> 468c4137
 	github.com/Masterminds/goutils v1.1.1 // indirect
 	github.com/Masterminds/semver/v3 v3.2.1 // indirect
 	github.com/Masterminds/sprig/v3 v3.2.3 // indirect
@@ -80,11 +77,7 @@
 	github.com/xeipuuv/gojsonschema v1.2.0 // indirect
 	github.com/xlab/treeprint v1.2.0 // indirect
 	go.starlark.net v0.0.0-20240411212711-9b43f0afd521 // indirect
-	gopkg.in/evanphx/json-patch.v4 v4.12.0 // indirect
-<<<<<<< HEAD
 	gopkg.in/evanphx/json-patch.v5 v5.9.0 // indirect
-=======
->>>>>>> 468c4137
 	gopkg.in/yaml.v2 v2.4.0 // indirect
 	gopkg.in/yaml.v3 v3.0.1 // indirect
 	gotest.tools/v3 v3.5.1 // indirect
@@ -92,11 +85,7 @@
 	k8s.io/apiserver v0.30.2 // indirect
 	k8s.io/cli-runtime v0.30.2 // indirect
 	k8s.io/component-base v0.30.2 // indirect
-	oras.land/oras-go v1.2.5 // indirect
-<<<<<<< HEAD
 	oras.land/oras-go/v2 v2.5.0 // indirect
-=======
->>>>>>> 468c4137
 	sigs.k8s.io/kustomize/api v0.17.2 // indirect
 	sigs.k8s.io/kustomize/kyaml v0.17.1 // indirect
 )
